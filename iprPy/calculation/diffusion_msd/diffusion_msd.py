--- conflicted
+++ resolved
@@ -15,30 +15,6 @@
 # otherwise the calculation doesn't make much sense and it needs to run for 
 # significantly longer 
 
-<<<<<<< HEAD
-def diffusion_msd(lammps_command:str, 
-              potential: lmp.Potential,         
-              system: am.System,                
-              randomseed: Optional[int] = None,
-              mpi_command: Optional[str] = None,
-              temperature: float = 200,         
-              timestep: float = .001,             
-              dumpsteps: int = 0,
-              directoryname: str = "dump",          
-              runsteps: int = 100000,         
-              thermosteps: int = 1000,        
-              dataoffset: int = 10,          
-              degrees_freedom: int = 3,       
-              eq_thermosteps: int = 0,        
-              eq_runsteps: int = 0,           
-              eq_equilibrium: bool = False,   
-              ) -> dict:
-    
-    #Get the Units from Potential
-    # print(system)
-    lammps_units = lmp.style.unit(potential.units)
-    # print(lammps_units)
-=======
 def diffusion_msd(lammps_command: str, 
                   system: am.System,
                   potential: lmp.Potential,
@@ -59,7 +35,6 @@
     
     # Get the Units from Potential
     lammps_units = lmp.style.unit(potential.units)
->>>>>>> 4cde0282
 
     # Set default timestep based on units
     if timestep is None:
@@ -80,14 +55,9 @@
     lammps_variables['Degrees_freedom'] = degrees_freedom
     
     # Setting up the dump instructions
-<<<<<<< HEAD
-    if (dumpsteps != 0) and (dumpsteps != None):
-        mkdir(directoryname)
-=======
     if (dumpsteps != 0) or (dumpsteps != None):
         if not Path(directoryname).exists():
             Path(directoryname).mkdir(parents=True)
->>>>>>> 4cde0282
         instruct = f"""dump	        dumpy all custom {dumpsteps} {directoryname}/*.dump id type x y z"""
         lammps_variables["Dump_instructions"] = instruct
     else:
@@ -141,20 +111,12 @@
 
     AveTemp = np.average(runningTemperature[dataoffset:])
     AveMSD = np.average(runningMSD[dataoffset:])
-<<<<<<< HEAD
-    #unit conversions 
-    unitString1 = f"({lammps_units['length']}^2)/({lammps_units['time']})"
-
-    unitString2 = f"({lammps_units['length']}^2)"
-    D = uc.set_in_units(Diffusion_coeff,unitString1)
-=======
     
     # unit conversions 
     length2_per_time_unit = f"({lammps_units['length']}^2)/({lammps_units['time']})"
     length2_unit = f"({lammps_units['length']}^2)"
 
     D = uc.set_in_units(Diffusion_coeff, length2_per_time_unit)
->>>>>>> 4cde0282
     
     MSD = uc.set_in_units(AveMSD, length2_unit)
 
